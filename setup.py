--- conflicted
+++ resolved
@@ -17,13 +17,8 @@
       ],
       url="https://github.com/transferwise/pipelinewise-singer-python",
       install_requires=[
-<<<<<<< HEAD
-          'pytz==2019.3',
+          'pytz==2020.1',
           'jsonschema==3.2.0',
-=======
-          'pytz==2020.1',
-          'jsonschema==2.6.0',
->>>>>>> 8c828c8d
           'simplejson==3.11.1',
           'python-dateutil>=2.6.0',
           'backoff==1.8.0',
