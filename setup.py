--- conflicted
+++ resolved
@@ -30,11 +30,8 @@
               'ipython',
               'ipdb',
               'nose',
-<<<<<<< HEAD
               'mypy',
-=======
               'unify==0.5'
->>>>>>> 5ec5aa37
           ]
       },
       packages=['singer'],
