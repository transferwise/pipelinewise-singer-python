name: CI

on: [push]

jobs:
  build:
    
    strategy:
      matrix:
        python-version: [3.6, 3.7, 3.8]
    
    runs-on: ubuntu-latest

    steps:
      - name: Checking out repo
        uses: actions/checkout@v2

      - name: Set up Python ${{ matrix.container[1] }}
        uses: actions/setup-python@v2
        with:
          python-version: ${{ matrix.python-version }}

      - name: Install and upgrade dependencies
        run: |
          python -m pip install -U pip setuptools wheel
          python3 -m pip install -U .[dev]

      - name: Check code formatting
        run: find singer tests -type f -name '*.py' | xargs unify --check-only

      - name: Analysing the code with pylint
        run: pylint singer

      - name: Runs tests with coverage
<<<<<<< HEAD
        run: nosetests --with-doctest -v 

      - name: Install mypy types where available
        run: mypy --install-types

      - name: Runs mypy linter and type checks
        run: mypy --config-file ./mypy.ini singer
=======
        run: nosetests --with-doctest -v --nocapture
>>>>>>> 24bbeee2
<|MERGE_RESOLUTION|>--- conflicted
+++ resolved
@@ -32,14 +32,10 @@
         run: pylint singer
 
       - name: Runs tests with coverage
-<<<<<<< HEAD
-        run: nosetests --with-doctest -v 
+        run: nosetests --with-doctest -v --nocapture
 
-      - name: Install mypy types where available
+      - name: Installs mypy types where available
         run: mypy --install-types
 
       - name: Runs mypy linter and type checks
-        run: mypy --config-file ./mypy.ini singer
-=======
-        run: nosetests --with-doctest -v --nocapture
->>>>>>> 24bbeee2
+        run: mypy --config-file ./mypy.ini singer