--- conflicted
+++ resolved
@@ -67,13 +67,8 @@
         self.schema = schema
         self.logging_level = logging_level
 
-<<<<<<< HEAD
     def tostr(self) -> str:
-        path = ".".join(map(str, self.path))
-=======
-    def tostr(self):
         path = '.'.join(map(str, self.path))
->>>>>>> 5ec5aa37
         if self.schema:
             if self.logging_level >= logging.INFO:
                 msg = f'data does not match {self.schema}'
@@ -159,15 +154,10 @@
 
         return transformed_data
 
-<<<<<<< HEAD
     def transform_recur(
-        self, data: dict, schema: dict, path: list) -> Tuple[bool, Optional[dict]
-    ]:
-        if "anyOf" in schema:
-=======
-    def transform_recur(self, data, schema, path):
+        self, data: dict, schema: dict, path: list
+    ) -> Tuple[bool, Optional[dict]]:
         if 'anyOf' in schema:
->>>>>>> 5ec5aa37
             return self._transform_anyof(data, schema, path)
 
         if 'type' not in schema:
@@ -252,13 +242,8 @@
 
         return all(successes), result
 
-<<<<<<< HEAD
     def _transform_datetime(self, value: Optional[str]) -> Optional[str]:
-        if value is None or value == "":
-=======
-    def _transform_datetime(self, value):
         if value is None or value == '':
->>>>>>> 5ec5aa37
             return None # Short circuit in the case of null or empty string
 
         if self.integer_datetime_fmt not in VALID_DATETIME_FORMATS:
