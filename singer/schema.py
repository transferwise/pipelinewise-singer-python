--- conflicted
+++ resolved
@@ -1,12 +1,9 @@
 # pylint: disable=redefined-builtin, too-many-arguments, invalid-name
 '''Provides an object model for JSON Schema'''
 
-<<<<<<< HEAD
-import json
 from typing import Any, Dict, cast
-=======
+
 import orjson
->>>>>>> 24bbeee2
 
 # These are standard keys defined in the JSON Schema spec
 STANDARD_KEYS = [
@@ -76,13 +73,8 @@
         self.additionalProperties = additionalProperties
         self.patternProperties = patternProperties
 
-<<<<<<< HEAD
     def __str__(self) -> str:
-        return json.dumps(self.to_dict())
-=======
-    def __str__(self):
         return orjson.dumps(self.to_dict()).decode('utf-8')
->>>>>>> 24bbeee2
 
     def __repr__(self) -> str:
         pairs = [k + '=' + repr(v) for k, v in self.__dict__.items()]
