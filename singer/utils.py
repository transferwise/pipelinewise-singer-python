import argparse
import collections
import datetime
import functools
<<<<<<< HEAD
import json
from logging import Logger
=======
import orjson
>>>>>>> 24bbeee2
import time
from typing import Callable, Union, List, cast, Iterable
from warnings import warn

import dateutil.parser
import pytz
import backoff as backoff_module

from singer.catalog import Catalog

DATETIME_PARSE = '%Y-%m-%dT%H:%M:%SZ'
DATETIME_FMT = '%04Y-%m-%dT%H:%M:%S.%fZ'
DATETIME_FMT_SAFE = '%Y-%m-%dT%H:%M:%S.%fZ'

def now() -> datetime.datetime:
    return datetime.datetime.utcnow().replace(tzinfo=pytz.UTC)

def strptime_with_tz(dtime: str) -> datetime.datetime:
    d_object = dateutil.parser.parse(dtime)
    if d_object.tzinfo is None:
        return d_object.replace(tzinfo=pytz.UTC)

    return d_object

def strptime(dtime: str) -> datetime.datetime:
    """DEPRECATED Use strptime_to_utc instead.

    Parse DTIME according to DATETIME_PARSE without TZ safety.

    >>> strptime("2018-01-01T00:00:00Z")
    datetime.datetime(2018, 1, 1, 0, 0)

    Requires the Z TZ signifier
    >>> strptime("2018-01-01T00:00:00")
    Traceback (most recent call last):
      ...
    ValueError: time data '2018-01-01T00:00:00' does not match format '%Y-%m-%dT%H:%M:%SZ'

    Can't parse non-UTC DTs
    >>> strptime("2018-01-01T00:00:00-04:00")
    Traceback (most recent call last):
      ...
    ValueError: time data '2018-01-01T00:00:00-04:00' does not match format '%Y-%m-%dT%H:%M:%SZ'

    Does not support fractional seconds
    >>> strptime("2018-01-01T00:00:00.000000Z")
    Traceback (most recent call last):
      ...
    ValueError: time data '2018-01-01T00:00:00.000000Z' does not match format '%Y-%m-%dT%H:%M:%SZ'
    """

    warn('Use strptime_to_utc instead', DeprecationWarning, stacklevel=2)

    return datetime.datetime.strptime(dtime, DATETIME_PARSE)

def strptime_to_utc(dtimestr: str) -> datetime.datetime:
    d_object = dateutil.parser.parse(dtimestr)
    if d_object.tzinfo is None:
        return d_object.replace(tzinfo=pytz.UTC)

    return d_object.astimezone(tz=pytz.UTC)

def strftime(dtime: datetime.datetime, format_str: str = DATETIME_FMT) -> str:
    if dtime.utcoffset() != datetime.timedelta(0):
        raise Exception('datetime must be pegged at UTC tzoneinfo')

    dt_str = None
    try:
        dt_str = dtime.strftime(format_str)
        if dt_str.startswith('4Y'):
            dt_str = dtime.strftime(DATETIME_FMT_SAFE)
    except ValueError:
        dt_str = dtime.strftime(DATETIME_FMT_SAFE)

    return dt_str

def ratelimit(limit: int, every: int) -> Callable:
    def limitdecorator(func):
        times = collections.deque()

        @functools.wraps(func)
        def wrapper(*args, **kwargs):
            if len(times) >= limit:
                tim0 = times.pop()
                tim = time.time()
                sleep_time = every - (tim - tim0)
                if sleep_time > 0:
                    time.sleep(sleep_time)

            times.appendleft(time.time())
            return func(*args, **kwargs)

        return wrapper

    return limitdecorator


def chunk(array: list, num: int) -> Iterable[list]:
    for i in range(0, len(array), num):
        yield array[i:i + num]


def load_json(path) -> Union[dict, list]:
    with open(path, encoding='utf-8') as fil:
<<<<<<< HEAD
        return cast(dict, json.load(fil))
=======
        return orjson.loads(fil.read())
>>>>>>> 24bbeee2


def update_state(
    state: dict, entity, dtime: Union[str, datetime.datetime]
) -> None:
    if dtime is None:
        return

    if isinstance(dtime, datetime.datetime):
        dtime = strftime(dtime)

    if entity not in state:
        state[entity] = dtime

    if dtime >= state[entity]:
        state[entity] = dtime


def parse_args(required_config_keys: List[str]) -> argparse.Namespace:
    '''Parse standard command-line args.

    Parses the command-line arguments mentioned in the SPEC and the
    BEST_PRACTICES documents:

    -c,--config     Config file
    -s,--state      State file
    -d,--discover   Run in discover mode
    -p,--properties Properties file: DEPRECATED, please use --catalog instead
    --catalog       Catalog file

    Returns the parsed args object from argparse. For each argument that
    point to JSON files (config, state, properties), we will automatically
    load and parse the JSON file.
    '''
    parser = argparse.ArgumentParser()

    parser.add_argument(
        '-c', '--config',
        help='Config file',
        required=True)

    parser.add_argument(
        '-s', '--state',
        help='State file')

    parser.add_argument(
        '-p', '--properties',
        help='Property selections: DEPRECATED, Please use --catalog instead')

    parser.add_argument(
        '--catalog',
        help='Catalog file')

    parser.add_argument(
        '-d', '--discover',
        action='store_true',
        help='Do schema discovery')

    args = parser.parse_args()
    if args.config:
        setattr(args, 'config_path', args.config)
        args.config = load_json(args.config)
    if args.state:
        setattr(args, 'state_path', args.state)
        args.state = load_json(args.state)
    else:
        args.state = {}
    if args.properties:
        setattr(args, 'properties_path', args.properties)
        args.properties = load_json(args.properties)
    if args.catalog:
        setattr(args, 'catalog_path', args.catalog)
        args.catalog = Catalog.load(args.catalog)

    check_config(args.config, required_config_keys)

    return args


def check_config(config: dict, required_keys: List[str]) -> None:
    missing_keys = [key for key in required_keys if key not in config]
    if missing_keys:
        raise Exception(f'Config is missing required keys: {missing_keys}')


def backoff(exceptions, giveup) -> Callable:
    """Decorates a function to retry up to 5 times using an exponential backoff
    function.

    exceptions is a tuple of exception classes that are retried
    giveup is a function that accepts the exception and returns True to retry
    """
    return cast(
        Callable,
        backoff_module.on_exception(
            backoff_module.expo,
            exceptions,
            max_tries=5,
            giveup=giveup,
            factor=2
        )
    )


def exception_is_4xx(exception: Exception) -> bool:
    """Returns True if exception is in the 4xx range."""
    if not hasattr(exception, 'response'):
        return False

    response = exception.response  # type: ignore  # Duck-typed requests.Response

    if response is None:
        return False

    if not hasattr(response, 'status_code'):
        return False

    return 400 <= cast(int, response.status_code) < 500


def handle_top_exception(logger: Logger) -> Callable:
    """A decorator that will catch exceptions and log the exception's message
    as a CRITICAL log."""
    def decorator(fnc: Callable) -> Callable:
        @functools.wraps(fnc)
        def wrapped(*args, **kwargs):
            try:
                return fnc(*args, **kwargs)
            except Exception as exc:
                logger.critical(exc)
                raise
        return wrapped
    return decorator


def should_sync_field(
    inclusion: str, selected: bool, default: bool = False
) -> bool:
    """
    Returns True if a field should be synced.

    inclusion: automatic|available|unsupported
    selected: True|False|None
    default: (default: False) True|False

    "automatic" inclusion always returns True:
    >>> should_sync_field('automatic', None, False)
    True
    >>> should_sync_field('automatic', True, False)
    True
    >>> should_sync_field('automatic', False, False)
    True
    >>> should_sync_field('automatic', None, True)
    True
    >>> should_sync_field('automatic', True, True)
    True
    >>> should_sync_field('automatic', False, True)
    True


    "unsupported" inclusion always returns False
    >>> should_sync_field("unsupported", None, False)
    False
    >>> should_sync_field("unsupported", True, False)
    False
    >>> should_sync_field("unsupported", False, False)
    False
    >>> should_sync_field("unsupported", None, True)
    False
    >>> should_sync_field("unsupported", True, True)
    False
    >>> should_sync_field("unsupported", False, True)
    False

    "available" inclusion uses the selected value when set
    >>> should_sync_field("available", True, False)
    True
    >>> should_sync_field("available", False, False)
    False
    >>> should_sync_field("available", True, True)
    True
    >>> should_sync_field("available", False, True)
    False

    "available" inclusion uses the default value when selected is None
    >>> should_sync_field("available", None, False)
    False
    >>> should_sync_field("available", None, True)
    True
    """
    # always select automatic fields
    if inclusion == 'automatic':
        return True

    # never select unsupported fields
    if inclusion == 'unsupported':
        return False

    # at this point inclusion == "available"
    # selected could be None, otherwise use the value of selected
    if selected is not None:
        return selected

    # if there was no selected value, use the default
    return default<|MERGE_RESOLUTION|>--- conflicted
+++ resolved
@@ -2,12 +2,10 @@
 import collections
 import datetime
 import functools
-<<<<<<< HEAD
-import json
 from logging import Logger
-=======
+
 import orjson
->>>>>>> 24bbeee2
+
 import time
 from typing import Callable, Union, List, cast, Iterable
 from warnings import warn
@@ -110,13 +108,9 @@
         yield array[i:i + num]
 
 
-def load_json(path) -> Union[dict, list]:
+def load_json(path: str) -> Union[dict, list]:
     with open(path, encoding='utf-8') as fil:
-<<<<<<< HEAD
-        return cast(dict, json.load(fil))
-=======
         return orjson.loads(fil.read())
->>>>>>> 24bbeee2
 
 
 def update_state(
